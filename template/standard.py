--- conflicted
+++ resolved
@@ -4,7 +4,7 @@
 There are a lot of parameter which can be specified to modify the behaviour
 and they should be used instead of hard-coding stuff.
 
-@authors: Vinaychandran Pondenkandath, Michele Alberti
+@authors: Vinaychandran Pondenkandath , Michele Alberti
 """
 
 # Utils
@@ -12,6 +12,7 @@
 import json
 import os
 import random
+import shutil
 import sys
 import time
 import traceback
@@ -30,30 +31,18 @@
 import dataset
 import models
 from init.initializer import *
-<<<<<<< HEAD
-from util.misc import AverageMeter, accuracy
-from util.visualization.mean_std_plot import plot_mean_variance
-
-
-def main(args, writer, log_folder, **kwargs):
-    """
-    This is the main routine where train() and validate() are called.
-    :return:
-        None
-    """
-=======
 from template.standard.evaluate import test
 from template.standard.evaluate import validate
 from template.standard.train import train
 from util.misc import checkpoint
+from util.visualization.mean_std_plot import plot_mean_variance
 
 
 #######################################################################################################################
 
 
-def main(args, writer, log_folder):
+def main(args, writer, log_folder, **kwargs):
     """This is the main routine where train(), validate() and test() are called."""
->>>>>>> bae10e2b
 
     # Get the selected model
     model_expected_input_size = models.__dict__[args.model]().expected_input_size
@@ -65,34 +54,21 @@
     # Setting up model, optimizer, criterion
     model, criterion, optimizer, best_prec = set_up_model(num_classes)
 
-<<<<<<< HEAD
     val_precs = np.zeros((args.epochs - args.start_epoch))
     train_precs = np.zeros((args.epochs - args.start_epoch))
 
-    # Begin training
-    logging.info('Begin training')
-    for i in range(args.start_epoch, args.epochs):
-        val_precs[i] = validate(val_loader, model, criterion, writer, i, **kwargs)
-        train_precs[i] = train(train_loader, model, criterion, optimizer, writer, i, **kwargs)
-        if args.decay_lr is not None:
-            adjust_learning_rate(optimizer, i, args.decay_lr)
-        maybe_save_model(i, val_precs[i], best_prec, model, optimizer, log_folder)
-
-    test_prec = test(test_loader, model, criterion, writer, i, **kwargs)
-=======
     # Train
     logging.info('Begin training')
     for epoch in range(args.start_epoch, args.epochs):
         # Validate
-        val_prec = validate(val_loader, model, criterion, writer, epoch)
-        train(train_loader, model, criterion, optimizer, writer, epoch)
+        val_precs[epoch] = validate(val_loader, model, criterion, writer, epoch, **kwargs)
+        train_precs[epoch] = train(train_loader, model, criterion, optimizer, writer, i, **kwargs)
         if args.decay_lr is not None:
             adjust_learning_rate(optimizer, epoch, args.decay_lr)
-        checkpoint(epoch, val_prec, best_prec, model, optimizer, log_folder)
+        checkpoint(epoch, val_precs[epoch], best_prec, model, optimizer, log_folder)
 
     # Test
-    test(test_loader, model, criterion, writer, epoch)
->>>>>>> bae10e2b
+    test_prec = test(test_loader, model, criterion, writer, epoch, **kwargs)
     logging.info('Training completed')
 
     return train_precs, val_precs, test_prec
@@ -195,277 +171,6 @@
     return train_loader, val_loader, test_loader, train_ds.num_classes
 
 
-<<<<<<< HEAD
-#######################################################################################################################
-
-def train(train_loader, model, criterion, optimizer, writer, epoch):
-    """
-    Training routine
-    :param train_loader:    torch.utils.data.DataLoader
-        The dataloader of the train set
-    :param model:           torch.nn.module
-        The network model being used
-    :param criterion:       torch.nn.loss
-        The loss function used to compute the loss of the model
-    :param optimizer:       torch.optim
-        The optimizer used to perform the weight update
-    :param epoch:
-        Number of the epoch (mainly for logging purposes)
-    :return:
-        None
-    """
-    multi_run = kwargs['multi_run'] if 'multi_run' in kwargs else None
-
-    # Init the counters
-    batch_time = AverageMeter()
-    data_time = AverageMeter()
-    losses = AverageMeter()
-    top1 = AverageMeter()
-    top5 = AverageMeter()
-
-    # Switch to train mode (turn on dropout & stuff)
-    model.train()
-
-    # Iterate over whole training set
-    end = time.time()
-    for i, (input, target) in enumerate(train_loader):
-        # Measure data loading time
-        data_time.update(time.time() - end)
-
-        # Moving data to GPU
-        if not args.no_cuda:
-            input = input.cuda(async=True)
-            target = target.cuda(async=True)
-
-        # Convert the input and its labels to Torch Variables
-        input_var = torch.autograd.Variable(input)
-        target_var = torch.autograd.Variable(target)
-
-        # Compute output
-        output = model(input_var)
-
-        # Compute and record the loss
-        loss = criterion(output, target_var)
-        losses.update(loss.data[0], input.size(0))
-
-        # Compute and record the accuracy
-        acc1, acc5 = accuracy(output.data, target, topk=(1, 5))
-        top1.update(acc1[0], input.size(0))
-        top5.update(acc5[0], input.size(0))
-
-        # Add loss and accuracy to Tensorboard
-        if multi_run == None:
-            writer.add_scalar('train/mb_loss', loss.data[0], epoch * len(train_loader) + i)
-            writer.add_scalar('train/mb_accuracy', acc1.cpu().numpy(), epoch * len(train_loader) + i)
-        else:
-            writer.add_scalar('train/mb_loss_{}'.format(multi_run), loss.data[0],
-                              epoch * len(train_loader) + i)
-            writer.add_scalar('train/mb_accuracy_{}'.format(multi_run), acc1.cpu().numpy(),
-                              epoch * len(train_loader) + i)
-
-        # Reset gradient
-        optimizer.zero_grad()
-        # Compute gradients
-        loss.backward()
-        # Perform a step by updating the weights
-        optimizer.step()
-
-        # Measure elapsed time
-        batch_time.update(time.time() - end)
-        end = time.time()
-
-        # Log to console
-        if i % args.log_interval == 0:
-            logging.info('Epoch [{0}][{1}/{2}]\t'
-                         'Time {batch_time.val:.3f} ({batch_time.avg:.3f})\t'
-                         'Data {data_time.val:.3f} ({data_time.avg:.3f})\t'
-                         'Loss {loss.val:.4f} ({loss.avg:.4f})\t'
-                         'Acc@1 {top1.val:.3f} ({top1.avg:.3f})\t'
-                         'Acc@5 {top5.val:.3f} ({top5.avg:.3f})'.format(
-                epoch, i, len(train_loader), batch_time=batch_time,
-                data_time=data_time, loss=losses, top1=top1, top5=top5))
-
-    # Logging the epoch-wise accuracy
-    if multi_run == None:
-        writer.add_scalar('train/accuracy', top1.avg, epoch)
-    else:
-        writer.add_scalar('train/accuracy_{}'.format(multi_run), top1.avg, epoch)
-
-    return top1.avg
-
-
-def validate(val_loader, model, criterion, writer, epoch, **kwargs):
-    """
-    The validation routine
-    :param val_loader:    torch.utils.data.DataLoader
-        The dataloader of the train set
-    :param model:           torch.nn.module
-        The network model being used
-    :param criterion:       torch.nn.loss
-        The loss function used to compute the loss of the model
-    :param epoch:
-        Number of the epoch (mainly for logging purposes)
-    :return:
-        None
-    """
-    multi_run = kwargs['multi_run'] if 'multi_run' in kwargs else None
-
-    # Init the counters
-    batch_time = AverageMeter()
-    losses = AverageMeter()
-    top1 = AverageMeter()
-    top5 = AverageMeter()
-
-    # Switch to evaluate mode (turn off dropout & such )
-    model.eval()
-
-    # Iterate over whole validation set
-    end = time.time()
-    for i, (input, target) in enumerate(val_loader):
-
-        # Moving data to GPU
-        if not args.no_cuda:
-            input = input.cuda(async=True)
-            target = target.cuda(async=True)
-
-        # Convert the input and its labels to Torch Variables
-        input_var = torch.autograd.Variable(input, volatile=True)
-        target_var = torch.autograd.Variable(target, volatile=True)
-
-        # Compute output
-        output = model(input_var)
-
-        # Compute and record the loss
-        loss = criterion(output, target_var)
-        losses.update(loss.data[0], input.size(0))
-
-        # Compute and record the accuracy
-        acc1, acc5 = accuracy(output.data, target, topk=(1, 5))
-        top1.update(acc1[0], input.size(0))
-        top5.update(acc5[0], input.size(0))
-
-        # Add loss and accuracy to Tensorboard
-        if multi_run == None:
-            writer.add_scalar('val/mb_loss', loss.data[0], epoch * len(val_loader) + i)
-            writer.add_scalar('val/mb_accuracy', acc1.cpu().numpy(), epoch * len(val_loader) + i)
-        else:
-            writer.add_scalar('val/mb_loss_{}'.format(multi_run), loss.data[0],
-                              epoch * len(val_loader) + i)
-            writer.add_scalar('val/mb_accuracy_{}'.format(multi_run), acc1.cpu().numpy(),
-                              epoch * len(val_loader) + i)
-
-        # Measure elapsed time
-        batch_time.update(time.time() - end)
-        end = time.time()
-
-        if i % args.log_interval == 0:
-            logging.info('Epoch [{0}][{1}/{2}]\t'
-                         'Time {batch_time.val:.3f} ({batch_time.avg:.3f})\t'
-                         'Loss {loss.val:.4f} ({loss.avg:.4f})\t'
-                         'Acc@1 {top1.val:.3f} ({top1.avg:.3f})\t'
-                         'Acc@5 {top5.val:.3f} ({top5.avg:.3f})'.format(
-                epoch, i, len(val_loader), batch_time=batch_time, loss=losses,
-                top1=top1, top5=top5))
-
-    # Logging the epoch-wise accuracy
-    if multi_run == None:
-        writer.add_scalar('val/accuracy', top1.avg, epoch)
-    else:
-        writer.add_scalar('val/accuracy_{}'.format(multi_run), top1.avg, epoch)
-
-    logging.info(' * Acc@1 {top1.avg:.3f} Acc@5 {top5.avg:.3f}'
-                 .format(top1=top1, top5=top5))
-
-    return top1.avg
-
-
-def test(val_loader, model, criterion, writer, epoch, **kwargs):
-    """
-    The validation routine
-    :param val_loader:    torch.utils.data.DataLoader
-        The dataloader of the train set
-    :param model:           torch.nn.module
-        The network model being used
-    :param criterion:       torch.nn.loss
-        The loss function used to compute the loss of the model
-    :param epoch:
-        Number of the epoch (mainly for logging purposes)
-    :return:
-        None
-    """
-    multi_run = kwargs['multi_run'] if 'multi_run' in kwargs else None
-
-    # Init the counters
-    batch_time = AverageMeter()
-    losses = AverageMeter()
-    top1 = AverageMeter()
-    top5 = AverageMeter()
-
-    # Switch to evaluate mode (turn off dropout & such )
-    model.eval()
-
-    # Iterate over whole validation set
-    end = time.time()
-    for i, (input, target) in enumerate(val_loader):
-
-        # Moving data to GPU
-        if not args.no_cuda:
-            input = input.cuda(async=True)
-            target = target.cuda(async=True)
-
-        # Convert the input and its labels to Torch Variables
-        input_var = torch.autograd.Variable(input, volatile=True)
-        target_var = torch.autograd.Variable(target, volatile=True)
-
-        # Compute output
-        output = model(input_var)
-
-        # Compute and record the loss
-        loss = criterion(output, target_var)
-        losses.update(loss.data[0], input.size(0))
-
-        # Compute and record the accuracy
-        acc1, acc5 = accuracy(output.data, target, topk=(1, 5))
-        top1.update(acc1[0], input.size(0))
-        top5.update(acc5[0], input.size(0))
-
-        # Add loss and accuracy to Tensorboard
-        if multi_run == None:
-            writer.add_scalar('test/mb_loss', loss.data[0], epoch * len(val_loader) + i)
-            writer.add_scalar('test/mb_accuracy', acc1.cpu().numpy(), epoch * len(val_loader) + i)
-        else:
-            writer.add_scalar('test/mb_loss_{}'.format(multi_run), loss.data[0],
-                              epoch * len(val_loader) + i)
-            writer.add_scalar('test/mb_accuracy_{}'.format(multi_run), acc1.cpu().numpy(),
-                              epoch * len(val_loader) + i)
-
-        # Measure elapsed time
-        batch_time.update(time.time() - end)
-        end = time.time()
-
-        if i % args.log_interval == 0:
-            logging.info('Test Epoch [{0}][{1}/{2}]\t'
-                         'Time {batch_time.val:.3f} ({batch_time.avg:.3f})\t'
-                         'Loss {loss.val:.4f} ({loss.avg:.4f})\t'
-                         'Acc@1 {top1.val:.3f} ({top1.avg:.3f})\t'
-                         'Acc@5 {top5.val:.3f} ({top5.avg:.3f})'.format(
-                epoch, i, len(val_loader), batch_time=batch_time, loss=losses,
-                top1=top1, top5=top5))
-
-    # Logging the epoch-wise accuracy
-    if multi_run == None:
-        writer.add_scalar('test/accuracy', top1.avg, epoch - 1)
-    else:
-        writer.add_scalar('test/accuracy_{}'.format(multi_run), top1.avg, epoch - 1)
-
-    logging.info(' * Acc@1 {top1.avg:.3f} Acc@5 {top5.avg:.3f}'
-                 .format(top1=top1, top5=top5))
-
-    return top1.avg
-
-
-=======
->>>>>>> bae10e2b
 def adjust_learning_rate(optimizer, epoch, num_epochs):
     """Sets the learning rate to the initial LR decayed by 10 every N epochs"""
     lr = args.lr * (0.1 ** (epoch // num_epochs))
@@ -597,7 +302,7 @@
     parser_train.add_argument('--model',
                               choices=model_options,
                               help='which model to use for training',
-                              type=str, default='CNN_basic')
+                              type=str, default='CNN_Basic')
     parser_train.add_argument('--lr',
                               help='learning rate to be used for training',
                               type=float, default=0.001)
@@ -639,61 +344,13 @@
 
     args = parser.parse_args()
 
-<<<<<<< HEAD
     # Set up logging
     log_folder = set_up_logging(args)
-=======
-    # Experiment name override
-    if args.experiment_name is None:
-        vars(args)['experiment_name'] = input("Experiment name:")
-
-    ####################################################################################################################
-    # Seed the random
-
-    if args.seed:
-        # Python
-        random.seed(args.seed)
-
-        # Numpy random
-        np.random.seed(args.seed)
-
-        # Torch random
-        torch.manual_seed(args.seed)
-        if not args.no_cuda:
-            torch.cuda.manual_seed_all(args.seed)
-            torch.backends.cudnn.enabled = False
-
-    ####################################################################################################################
-    # Setup Logging
-    basename = args.log_dir
-    experiment_name = args.experiment_name
-    if not args.log_folder:
-        log_folder = os.path.join(basename, experiment_name, '{}'.format(time.strftime('%y-%m-%d-%Hh-%Mm-%Ss')))
-    else:
-        log_folder = args.log_folder
-    logfile = 'logs.txt'
-    if not os.path.exists(log_folder):
-        os.makedirs(log_folder)
-
-    logging.basicConfig(
-        format='%(asctime)s - %(filename)s:%(funcName)s %(levelname)s: %(message)s',
-        filename=os.path.join(log_folder, logfile),
-        level=logging.INFO)
-    logging.info(
-        'Set up logging. Log file: {}'.format(os.path.join(log_folder, logfile)))
-
-    # Save args to logs_folder
-    logging.info(
-        'Arguments saved to: {}'.format(os.path.join(log_folder, 'args.txt')))
-    with open(os.path.join(log_folder, 'args.txt'), 'w') as f:
-        f.write(json.dumps(vars(args)))
->>>>>>> bae10e2b
 
     # Define Tensorboard SummaryWriter
     logging.info('Initialize Tensorboard SummaryWriter')
     writer = tensorboardX.SummaryWriter(log_dir=log_folder)
 
-<<<<<<< HEAD
     # Set up env
     # Specify CUDA_VISIBLE_DEVICES and seeds
     set_up_env(args)
@@ -748,34 +405,6 @@
         logging.info('Generated mean-variance plot for val')
         logging.info('Multi-run values for test-mean: {} test-std: {}'.format(np.mean(test_scores),
                                                                               np.std(test_scores)))
-=======
-
-
-    # Set up logging to console
-    if not args.quiet:
-        fmtr = logging.Formatter(fmt='%(funcName)s %(levelname)s: %(message)s')
-        stderr_handler = logging.StreamHandler()
-        stderr_handler.formatter = fmtr
-        logging.getLogger().addHandler(stderr_handler)
-        logging.info('Printing activity to the console')
-
-    ####################################################################################################################
-
-    # Set visible GPUs
-    if args.gpu_id is not None:
-        os.environ['CUDA_VISIBLE_DEVICES'] = args.gpu_id
-
-    try:
-        main(args, writer, log_folder)
-    except Exception as exp:
-        if args.quiet:
-            print('Unhandled error: {}'.format(repr(exp)))
-        logging.error('Unhandled error: %s' % repr(exp))
-        logging.error(traceback.format_exc())
-        logging.error('Execution finished with errors :(')
-        sys.exit(-1)
-    finally:
->>>>>>> bae10e2b
         logging.shutdown()
         writer.close()
         print('All done! (logged to {}'.format(log_folder))