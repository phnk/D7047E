"""
This file is the template for the boilerplate of train/test of a DNN

There are a lot of parameter which can be specified to modify the behaviour
and they should be used instead of hard-coding stuff.

@authors: Vinaychandran Pondenkandath , Michele Alberti
"""

# Utils
import argparse
import json
import os
import random
import shutil
import sys
import time
import traceback

# Tensor board
import tensorboardX
# Torch related stuff
import torch.backends.cudnn as cudnn
import torch.nn as nn
import torch.nn.parallel
import torch.optim
import torch.utils.data
import torchvision.transforms as transforms

# DeepDIVA
import dataset
import model as models
from init.initializer import *
from util.misc import AverageMeter, accuracy
from util.visualization.mean_std_plot import plot_mean_variance


<<<<<<< HEAD
def main(args, writer, log_folder, **kwargs):
=======
###############################################################################
# Argument Parser

def main(args, writer, log_folder):
>>>>>>> a734634e
    """
    This is the main routine where train() and validate() are called.
    :return:
        None
    """

    model_expected_input_size = models.__dict__[args.model]().expected_input_size
    logging.info('Model {} expects input size of {}'.format(args.model,
                                                            model_expected_input_size))

    # Setting up dataset and dataloaders
    train_loader, val_loader, test_loader, num_classes = \
        set_up_dataloaders(model_expected_input_size=model_expected_input_size,
                           args=args)

    # Setting up model, optimizer, criterion
    model, criterion, optimizer, best_prec = set_up_model(num_classes=num_classes,
                                                          args=args)

    val_precs = np.zeros((args.epochs - args.start_epoch))
    train_precs = np.zeros((args.epochs - args.start_epoch))

    # Begin training
    logging.info('Begin training')
    for i in range(args.start_epoch, args.epochs):
        val_precs[i] = validate(val_loader, model, criterion, writer, i, **kwargs)
        train_precs[i] = train(train_loader, model, criterion, optimizer, writer, i, **kwargs)
        if args.decay_lr is not None:
            adjust_learning_rate(optimizer, i, args.decay_lr)
        maybe_save_model(i, val_precs[i], best_prec, model, optimizer, log_folder)

    test_prec = test(test_loader, model, criterion, writer, i, **kwargs)
    logging.info('Training completed')

    return train_precs, val_precs, test_prec


def maybe_save_model(i, val_prec1, best_prec1, model, optimizer, log_folder):
    is_best = val_prec1 > best_prec1
    best_prec1 = max(val_prec1, best_prec1)
    save_checkpoint({
        'epoch': i + 1,
        'arch': str(type(model)),
        'state_dict': model.state_dict(),
        'best_prec': best_prec1,
        'optimizer': optimizer.state_dict(),
    }, is_best, filename=os.path.join(log_folder, 'checkpoint.pth.tar'))


#######################################################################################################################

def set_up_model(num_classes, args):
    # Initialize the model
    logging.info('Setting up model {}'.format(args.model))
    model = models.__dict__[args.model](num_classes=num_classes, pretrained=args.pretrained)
    optimizer = torch.optim.__dict__[args.optimizer](model.parameters(), args.lr)
    criterion = nn.CrossEntropyLoss()

    # Init the model
    # if args.init:
    #    init_model(model=model, data_loader=train_loader, num_points=50000)

    # Transfer model to GPU (if desired)
    if not args.no_cuda:
        logging.info('Transfer model to GPU')
        model = torch.nn.DataParallel(model).cuda()
        criterion = criterion.cuda()
        cudnn.benchmark = True

    # Resume from checkpoint
    if args.resume:
        if os.path.isfile(args.resume):
            logging.info("Loading checkpoint '{}'".format(args.resume))
            checkpoint = torch.load(args.resume)
            args.start_epoch = checkpoint['epoch']
            best_prec = checkpoint['best_prec']
            model.load_state_dict(checkpoint['state_dict'])
            optimizer.load_state_dict(checkpoint['optimizer'])
            val_losses = []
            val_losses.append(checkpoint['val_loss'])
            logging.info("Loaded checkpoint '{}' (epoch {})"
                         .format(args.resume, checkpoint['epoch']))
        else:
            logging.warning("No checkpoint found at '{}'".format(args.resume))
    else:
        best_prec = 0.0
    return model, criterion, optimizer, best_prec


#######################################################################################################################

def set_up_dataloaders(model_expected_input_size, args):
    # Set up datasets and dataloaders
    # Initialize train,val and test datasets.
    logging.info('Loading datasets')
    train_ds = dataset.__dict__[args.dataset](root='.data/',
                                              train=True,
                                              download=True)

    val_ds = dataset.__dict__[args.dataset](root='.data/',
                                            train=False,
                                            val=True,
                                            download=True)

    test_ds = dataset.__dict__[args.dataset](root='.data/',
                                             train=False,
                                             download=True)

    # Set up dataset transforms
    train_ds.transform = transforms.Compose([
        transforms.Scale(model_expected_input_size),
        transforms.ToTensor(),
        transforms.Normalize(mean=train_ds.mean, std=train_ds.std)
    ])

    val_ds.transform = transforms.Compose([
        transforms.Scale(model_expected_input_size),
        transforms.ToTensor(),
        transforms.Normalize(mean=train_ds.mean, std=train_ds.std)
    ])

    test_ds.transform = transforms.Compose([
        transforms.Scale(model_expected_input_size),
        transforms.ToTensor(),
        transforms.Normalize(mean=train_ds.mean, std=train_ds.std)
    ])

    # Setup dataloaders
    logging.info('Setting up dataloaders')
    train_loader = torch.utils.data.DataLoader(train_ds,
                                               shuffle=True,
                                               batch_size=args.batch_size,
                                               num_workers=args.workers,
                                               pin_memory=True)

    val_loader = torch.utils.data.DataLoader(val_ds,
                                             batch_size=args.batch_size,
                                             num_workers=args.workers,
                                             pin_memory=True)

    test_loader = torch.utils.data.DataLoader(test_ds,
                                              batch_size=args.batch_size,
                                              num_workers=args.workers,
                                              pin_memory=True)

    return train_loader, val_loader, test_loader, train_ds.num_classes


#######################################################################################################################

def train(train_loader, model, criterion, optimizer, writer, epoch, **kwargs):
    """
    Training routine
    :param train_loader:    torch.utils.data.DataLoader
        The dataloader of the train set
    :param model:           torch.nn.module
        The network model being used
    :param criterion:       torch.nn.loss
        The loss function used to compute the loss of the model
    :param optimizer:       torch.optim
        The optimizer used to perform the weight update
    :param epoch:
        Number of the epoch (mainly for logging purposes)
    :return:
        None
    """
    multi_run = kwargs['multi_run'] if 'multi_run' in kwargs else None

    # Init the counters
    batch_time = AverageMeter()
    data_time = AverageMeter()
    losses = AverageMeter()
    top1 = AverageMeter()
    top5 = AverageMeter()

    # Switch to train mode (turn on dropout & stuff)
    model.train()

    # Iterate over whole training set
    end = time.time()
    for i, (input, target) in enumerate(train_loader):
        # Measure data loading time
        data_time.update(time.time() - end)

        # Moving data to GPU
        if not args.no_cuda:
            input = input.cuda(async=True)
            target = target.cuda(async=True)

        # Convert the input and its labels to Torch Variables
        input_var = torch.autograd.Variable(input)
        target_var = torch.autograd.Variable(target)

        # Compute output
        output = model(input_var)

        # Compute and record the loss
        loss = criterion(output, target_var)
        losses.update(loss.data[0], input.size(0))

        # Compute and record the accuracy
        acc1, acc5 = accuracy(output.data, target, topk=(1, 5))
        top1.update(acc1[0], input.size(0))
        top5.update(acc5[0], input.size(0))

        # Add loss and accuracy to Tensorboard
        if multi_run == None:
            writer.add_scalar('train/mb_loss', loss.data[0], epoch * len(train_loader) + i)
            writer.add_scalar('train/mb_accuracy', acc1.cpu().numpy(), epoch * len(train_loader) + i)
        else:
            writer.add_scalar('train/mb_loss_{}'.format(multi_run), loss.data[0],
                              epoch * len(train_loader) + i)
            writer.add_scalar('train/mb_accuracy_{}'.format(multi_run), acc1.cpu().numpy(),
                              epoch * len(train_loader) + i)

        # Reset gradient
        optimizer.zero_grad()
        # Compute gradients
        loss.backward()
        # Perform a step by updating the weights
        optimizer.step()

        # Measure elapsed time
        batch_time.update(time.time() - end)
        end = time.time()

        # Log to console
        if i % args.log_interval == 0:
            logging.info('Epoch [{0}][{1}/{2}]\t'
                         'Time {batch_time.val:.3f} ({batch_time.avg:.3f})\t'
                         'Data {data_time.val:.3f} ({data_time.avg:.3f})\t'
                         'Loss {loss.val:.4f} ({loss.avg:.4f})\t'
                         'Acc@1 {top1.val:.3f} ({top1.avg:.3f})\t'
                         'Acc@5 {top5.val:.3f} ({top5.avg:.3f})'.format(
                epoch, i, len(train_loader), batch_time=batch_time,
                data_time=data_time, loss=losses, top1=top1, top5=top5))

    # Logging the epoch-wise accuracy
    if multi_run == None:
        writer.add_scalar('train/accuracy', top1.avg, epoch)
    else:
        writer.add_scalar('train/accuracy_{}'.format(multi_run), top1.avg, epoch)

    return top1.avg


def validate(val_loader, model, criterion, writer, epoch, **kwargs):
    """
    The validation routine
    :param val_loader:    torch.utils.data.DataLoader
        The dataloader of the train set
    :param model:           torch.nn.module
        The network model being used
    :param criterion:       torch.nn.loss
        The loss function used to compute the loss of the model
    :param epoch:
        Number of the epoch (mainly for logging purposes)
    :return:
        None
    """
    multi_run = kwargs['multi_run'] if 'multi_run' in kwargs else None

    # Init the counters
    batch_time = AverageMeter()
    losses = AverageMeter()
    top1 = AverageMeter()
    top5 = AverageMeter()

    # Switch to evaluate mode (turn off dropout & such )
    model.eval()

    # Iterate over whole validation set
    end = time.time()
    for i, (input, target) in enumerate(val_loader):

        # Moving data to GPU
        if not args.no_cuda:
            input = input.cuda(async=True)
            target = target.cuda(async=True)

        # Convert the input and its labels to Torch Variables
        input_var = torch.autograd.Variable(input, volatile=True)
        target_var = torch.autograd.Variable(target, volatile=True)

        # Compute output
        output = model(input_var)

        # Compute and record the loss
        loss = criterion(output, target_var)
        losses.update(loss.data[0], input.size(0))

        # Compute and record the accuracy
        acc1, acc5 = accuracy(output.data, target, topk=(1, 5))
        top1.update(acc1[0], input.size(0))
        top5.update(acc5[0], input.size(0))

        # Add loss and accuracy to Tensorboard
        if multi_run == None:
            writer.add_scalar('val/mb_loss', loss.data[0], epoch * len(val_loader) + i)
            writer.add_scalar('val/mb_accuracy', acc1.cpu().numpy(), epoch * len(val_loader) + i)
        else:
            writer.add_scalar('val/mb_loss_{}'.format(multi_run), loss.data[0],
                              epoch * len(val_loader) + i)
            writer.add_scalar('val/mb_accuracy_{}'.format(multi_run), acc1.cpu().numpy(),
                              epoch * len(val_loader) + i)

        # Measure elapsed time
        batch_time.update(time.time() - end)
        end = time.time()

        if i % args.log_interval == 0:
            logging.info('Epoch [{0}][{1}/{2}]\t'
                         'Time {batch_time.val:.3f} ({batch_time.avg:.3f})\t'
                         'Loss {loss.val:.4f} ({loss.avg:.4f})\t'
                         'Acc@1 {top1.val:.3f} ({top1.avg:.3f})\t'
                         'Acc@5 {top5.val:.3f} ({top5.avg:.3f})'.format(
                epoch, i, len(val_loader), batch_time=batch_time, loss=losses,
                top1=top1, top5=top5))

    # Logging the epoch-wise accuracy
    if multi_run == None:
        writer.add_scalar('val/accuracy', top1.avg, epoch)
    else:
        writer.add_scalar('val/accuracy_{}'.format(multi_run), top1.avg, epoch)

    logging.info(' * Acc@1 {top1.avg:.3f} Acc@5 {top5.avg:.3f}'
                 .format(top1=top1, top5=top5))

    return top1.avg


def test(val_loader, model, criterion, writer, epoch, **kwargs):
    """
    The validation routine
    :param val_loader:    torch.utils.data.DataLoader
        The dataloader of the train set
    :param model:           torch.nn.module
        The network model being used
    :param criterion:       torch.nn.loss
        The loss function used to compute the loss of the model
    :param epoch:
        Number of the epoch (mainly for logging purposes)
    :return:
        None
    """
    multi_run = kwargs['multi_run'] if 'multi_run' in kwargs else None

    # Init the counters
    batch_time = AverageMeter()
    losses = AverageMeter()
    top1 = AverageMeter()
    top5 = AverageMeter()

    # Switch to evaluate mode (turn off dropout & such )
    model.eval()

    # Iterate over whole validation set
    end = time.time()
    for i, (input, target) in enumerate(val_loader):

        # Moving data to GPU
        if not args.no_cuda:
            input = input.cuda(async=True)
            target = target.cuda(async=True)

        # Convert the input and its labels to Torch Variables
        input_var = torch.autograd.Variable(input, volatile=True)
        target_var = torch.autograd.Variable(target, volatile=True)

        # Compute output
        output = model(input_var)

        # Compute and record the loss
        loss = criterion(output, target_var)
        losses.update(loss.data[0], input.size(0))

        # Compute and record the accuracy
        acc1, acc5 = accuracy(output.data, target, topk=(1, 5))
        top1.update(acc1[0], input.size(0))
        top5.update(acc5[0], input.size(0))

        # Add loss and accuracy to Tensorboard
        if multi_run == None:
            writer.add_scalar('test/mb_loss', loss.data[0], epoch * len(val_loader) + i)
            writer.add_scalar('test/mb_accuracy', acc1.cpu().numpy(), epoch * len(val_loader) + i)
        else:
            writer.add_scalar('test/mb_loss_{}'.format(multi_run), loss.data[0],
                              epoch * len(val_loader) + i)
            writer.add_scalar('test/mb_accuracy_{}'.format(multi_run), acc1.cpu().numpy(),
                              epoch * len(val_loader) + i)

        # Measure elapsed time
        batch_time.update(time.time() - end)
        end = time.time()

        if i % args.log_interval == 0:
            logging.info('Test Epoch [{0}][{1}/{2}]\t'
                         'Time {batch_time.val:.3f} ({batch_time.avg:.3f})\t'
                         'Loss {loss.val:.4f} ({loss.avg:.4f})\t'
                         'Acc@1 {top1.val:.3f} ({top1.avg:.3f})\t'
                         'Acc@5 {top5.val:.3f} ({top5.avg:.3f})'.format(
                epoch, i, len(val_loader), batch_time=batch_time, loss=losses,
                top1=top1, top5=top5))

    # Logging the epoch-wise accuracy
    if multi_run == None:
        writer.add_scalar('test/accuracy', top1.avg, epoch - 1)
    else:
        writer.add_scalar('test/accuracy_{}'.format(multi_run), top1.avg, epoch - 1)

    logging.info(' * Acc@1 {top1.avg:.3f} Acc@5 {top5.avg:.3f}'
                 .format(top1=top1, top5=top5))

    return top1.avg


def adjust_learning_rate(optimizer, epoch, num_epochs):
    """Sets the learning rate to the initial LR decayed by 10 every N epochs"""
    lr = args.lr * (0.1 ** (epoch // num_epochs))
    for param_group in optimizer.param_groups:
        param_group['lr'] = lr


def save_checkpoint(state, is_best, filename='checkpoint.pth.tar'):
    torch.save(state, filename)
    if is_best:
        shutil.copyfile(filename, os.path.join(os.path.split(filename)[0], 'model_best.pth.tar'))


def set_up_logging(args):
    # Experiment name override
    if args.experiment_name is None:
        vars(args)['experiment_name'] = input("Experiment name:")

    # Setup Logging
    basename = args.log_dir
    experiment_name = args.experiment_name
    if not args.log_folder:
        log_folder = os.path.join(basename,
                                  experiment_name,
                                  args.dataset,
                                  args.model,
                                  args.optimizer,
                                  str(args.lr),
                                  '{}'.format(time.strftime('%y-%m-%d-%Hh-%Mm-%Ss')))
    else:
        log_folder = args.log_folder
    logfile = 'logs.txt'
    if not os.path.exists(log_folder):
        os.makedirs(log_folder)

    logging.basicConfig(
        format='%(asctime)s - %(filename)s:%(funcName)s %(levelname)s: %(message)s',
        filename=os.path.join(log_folder, logfile),
        level=logging.INFO)
    logging.info(
        'Set up logging. Log file: {}'.format(os.path.join(log_folder, logfile)))

    # Save args to logs_folder
    logging.info(
        'Arguments saved to: {}'.format(os.path.join(log_folder, 'args.txt')))
    with open(os.path.join(log_folder, 'args.txt'), 'w') as f:
        f.write(json.dumps(vars(args)))

    # Set up logging to console
    if not args.quiet:
        fmtr = logging.Formatter(fmt='%(funcName)s %(levelname)s: %(message)s')
        stderr_handler = logging.StreamHandler()
        stderr_handler.formatter = fmtr
        logging.getLogger().setLevel(logging.INFO)
        logging.getLogger().addHandler(stderr_handler)
        logging.info('Printing activity to the console')

    return log_folder


def set_up_env(args):
    # Set visible GPUs
    if args.gpu_id is not None:
        os.environ['CUDA_VISIBLE_DEVICES'] = args.gpu_id

    # Seed the random

    if args.seed:
        try:
            assert args.multi_run == None
        except:
            logging.warning('Arguments for seed AND multi-run should not be active at the same time!')
            raise SystemExit
        if args.workers > 1:
            logging.warning('Setting seed when workers > 1 may lead to non-deterministic outcomes!')
        # Python
        random.seed(args.seed)

        # Numpy random
        np.random.seed(args.seed)

        # Torch random
        torch.manual_seed(args.seed)
        if not args.no_cuda:
            torch.cuda.manual_seed_all(args.seed)
            torch.backends.cudnn.enabled = False
    return


if __name__ == "__main__":

    model_options = [name for name in models.__dict__ if callable(models.__dict__[name])]
    dataset_options = [name for name in dataset.__dict__ if callable(dataset.__dict__[name])]
    optimizer_options = [name for name in torch.optim.__dict__ if callable(torch.optim.__dict__[name])]

    ###############################################################################
    # Argument Parser

    # Training Settings
    parser = argparse.ArgumentParser(
        formatter_class=argparse.ArgumentDefaultsHelpFormatter,
        description='Template for training a network on a dataset')

    parser_general = parser.add_argument_group('GENERAL', 'General Options')
    parser_data = parser.add_argument_group('DATA', 'Dataset Options')
    parser_train = parser.add_argument_group('TRAIN', 'Training Options')
    parser_system = parser.add_argument_group('SYS', 'System Options')

    # General Options
    parser_general.add_argument('--experiment-name',
                                help='provide a meaningful and descriptive name to this run',
                                default=None, type=str)
    parser_general.add_argument('--quiet',
                                action='store_true',
                                help='Do not print to stdout (log only).')
    parser_general.add_argument('--multi-run',
                                type=int,
                                default=None, help='run main N times with different random seeds')

    # Data Options
    parser_data.add_argument('--dataset',
                             choices=dataset_options,
                             help='which dataset to train/test on', default='CIFAR10')
    parser_data.add_argument('--log-dir',
                             help='where to save logs', default='./data/')
    parser_data.add_argument('--log-folder',
                             help='override default log folder (to resume logging of experiment)',
                             default=None,
                             type=str)

    # Training Options
    parser_train.add_argument('--model',
                              choices=model_options,
                              help='which model to use for training',
                              type=str, default='CNN_Basic')
    parser_train.add_argument('--lr',
                              help='learning rate to be used for training',
                              type=float, default=0.001)
    parser_train.add_argument('--optimizer',
                              choices=optimizer_options,
                              help='optimizer to be used for training',
                              default='Adam')
    parser_train.add_argument('--batch-size',
                              help='input batch size for training',
                              type=int, default=64)
    parser_train.add_argument('--epochs',
                              help='how many epochs to train',
                              type=int, default=20)
    parser_train.add_argument('--resume',
                              help='path to latest checkpoint',
                              default=None, type=str)
    parser_train.add_argument('--pretrained',
                              default=False, action='store_true',
                              help='use pretrained model. (Not applicable for all models)')
    parser_train.add_argument('--decay_lr',
                              default=None, type=int, help='drop LR by 10 every N epochs')
    parser_train.add_argument('--start-epoch', default=0, type=int, metavar='N',
                              help='manual epoch number (useful on restarts)')
    # System Options

    parser_system.add_argument('--gpu-id',
                               default=None,
                               help='which GPUs to use for training (use all by default)')
    parser_system.add_argument('--no-cuda',
                               default=False, action='store_true', help='run on CPU')
    parser_system.add_argument('--seed',
                               type=int, default=None, help='random seed')
    parser_system.add_argument('--log-interval',
                               default=10, type=int,
                               help='print loss/accuracy every N batches')
    parser_system.add_argument('-j', '--workers',
                               default=4, type=int,
                               help='workers used for train/val loaders')
    args = parser.parse_args()

    # Set up logging
    log_folder = set_up_logging(args)

    # Define Tensorboard SummaryWriter
    logging.info('Initialize Tensorboard SummaryWriter')
    writer = tensorboardX.SummaryWriter(log_dir=log_folder)

    # Set up env
    # Specify CUDA_VISIBLE_DEVICES and seeds
    set_up_env(args)

    if args.multi_run == None:

        try:
            main(args, writer, log_folder)
        except Exception as exp:
            if args.quiet:
                print('Unhandled error: {}'.format(repr(exp)))
            logging.error('Unhandled error: %s' % repr(exp))
            logging.error(traceback.format_exc())
            logging.error('Execution finished with errors :(')
            sys.exit(-1)
        finally:
            logging.shutdown()
            writer.close()
            print('All done! (logged to {}'.format(log_folder))

    else:
        train_scores = np.zeros((args.multi_run, args.epochs))
        val_scores = np.zeros((args.multi_run, args.epochs))
        test_scores = np.zeros((args.multi_run))

        for i in range(args.multi_run):
            logging.info('Multi-Run: {} of {}'.format(i + 1, args.multi_run))
            try:
                train_scores[i, :], val_scores[i, :], test_scores[i] = main(args, writer, log_folder, multi_run=i)

            except Exception as exp:
                if args.quiet:
                    print('Unhandled error: {}'.format(repr(exp)))
                logging.error('Unhandled error: %s' % repr(exp))
                logging.error(traceback.format_exc())
                logging.error('Execution finished with errors :(')
                sys.exit(-1)

        np.save(os.path.join(log_folder, 'train_values.npy'), train_scores)
        np.save(os.path.join(log_folder, 'val_values.npy'), val_scores)
        train_curve = plot_mean_variance(train_scores,
                                         suptitle='Multi-Run: Train',
                                         xlabel='Epochs', ylabel='Accuracy',
                                         ylim=[0, 100.0])
        writer.add_image('train_curve', train_curve)
        logging.info('Generated mean-variance plot for train')
        val_curve = plot_mean_variance(val_scores,
                                       suptitle='Multi-Run: Val',
                                       xlabel='Epochs', ylabel='Accuracy',
                                       ylim=[0, 100.0])
        writer.add_image('val_curve', train_curve)
        logging.info('Generated mean-variance plot for val')
        logging.info('Multi-run values for test-mean: {} test-std: {}'.format(np.mean(test_scores),
                                                                              np.std(test_scores)))
        logging.shutdown()
        writer.close()
        print('All done! (logged to {}'.format(log_folder))<|MERGE_RESOLUTION|>--- conflicted
+++ resolved
@@ -35,14 +35,7 @@
 from util.visualization.mean_std_plot import plot_mean_variance
 
 
-<<<<<<< HEAD
 def main(args, writer, log_folder, **kwargs):
-=======
-###############################################################################
-# Argument Parser
-
-def main(args, writer, log_folder):
->>>>>>> a734634e
     """
     This is the main routine where train() and validate() are called.
     :return:
@@ -193,7 +186,7 @@
 
 #######################################################################################################################
 
-def train(train_loader, model, criterion, optimizer, writer, epoch, **kwargs):
+def train(train_loader, model, criterion, optimizer, writer, epoch):
     """
     Training routine
     :param train_loader:    torch.utils.data.DataLoader
