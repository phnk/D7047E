--- conflicted
+++ resolved
@@ -24,9 +24,6 @@
 from util.visualization.decision_boundaries import plot_decision_boundaries
 
 
-# Utils
-
-
 #######################################################################################################################
 def evaluate_and_plot_decision_boundary(model, val_coords, coords, grid_resolution, val_loader, num_classes, writer,
                                         epoch, no_cuda, epochs, **kwargs):
@@ -49,16 +46,10 @@
     output_winners = np.array([np.argmax(item) for item in outputs])
     outputs_confidence = np.array([outputs[i, item] for i, item in enumerate(output_winners)])
 
-<<<<<<< HEAD
-    plot_decision_boundaries(output_winners, outputs_confidence,
-                             grid_x, grid_y, val_coords[:, 0], val_coords[:, 1],
-                             val_loader.dataset.data[:, 2], num_classes, epoch, writer)
-=======
     plot_decision_boundaries(output_winners=output_winners, output_confidence=outputs_confidence,
                              grid_x=grid_x, grid_y=grid_y, point_x=val_coords[:, 0], point_y=val_coords[:, 1],
                              point_class=val_loader.dataset.data[:, 2], num_classes=num_classes,
                              step=epoch, writer=writer, epochs=epochs, **kwargs)
->>>>>>> c2cf56b4
     return
 
 
@@ -129,15 +120,10 @@
             coords = coords.cuda(async=True)
 
         # PLOT: decision boundary routine
-<<<<<<< HEAD
-        evaluate_and_plot_decision_boundary(model, val_coords, coords, grid_resolution, val_loader, num_classes, writer,
-                                            -1, kwargs['no_cuda'])
-=======
         evaluate_and_plot_decision_boundary(model=model, val_coords=val_coords, coords=coords,
                                             grid_resolution=grid_resolution, val_loader=val_loader,
                                             num_classes=num_classes, writer=writer, epoch=-1, epochs=epochs,
                                             **kwargs)
->>>>>>> c2cf56b4
 
         PointCloud._validate(val_loader, model, criterion, writer, -1, **kwargs)
         for epoch in range(start_epoch, epochs):
