--- conflicted
+++ resolved
@@ -80,13 +80,8 @@
             # Validate
             val_value[epoch] = Standard._validate(val_loader, model, criterion, writer, epoch, **kwargs)
             if decay_lr is not None:
-<<<<<<< HEAD
-                adjust_learning_rate(lr, optimizer, epoch, epochs)
+                adjust_learning_rate(lr, optimizer, epoch, decay_lr)
             best_value = checkpoint(epoch, val_value[epoch], best_value, model, optimizer, current_log_folder)
-=======
-                adjust_learning_rate(lr, optimizer, epoch, decay_lr)
-            best_value = checkpoint(epoch, val_value[epoch], best_value, model, optimizer, log_dir)
->>>>>>> 39423f47
 
         # Test
         test_value = Standard._test(test_loader, model, criterion, writer, epochs - 1, **kwargs)
