# Utils
import logging
import time
import warnings

import numpy as np
# Torch related stuff
import torch
from sklearn.metrics import confusion_matrix, classification_report
from tqdm import tqdm

# DeepDIVA
from util.misc import AverageMeter, accuracy, _prettyprint_logging_label
from util.visualization.confusion_matrix_heatmap import make_heatmap


def validate(val_loader, model, criterion, writer, epoch, no_cuda=False, log_interval=20, **kwargs):
    """Wrapper for _evaluate() with the intent to validate the model."""
    return _evaluate(val_loader, model, criterion, writer, epoch, 'val', no_cuda, log_interval, **kwargs)


def test(test_loader, model, criterion, writer, epoch, no_cuda=False, log_interval=20, **kwargs):
    """Wrapper for _evaluate() with the intent to test the model"""
    return _evaluate(test_loader, model, criterion, writer, epoch, 'test', no_cuda, log_interval, **kwargs)


def _evaluate(data_loader, model, criterion, writer, epoch, logging_label, no_cuda=False, log_interval=10, **kwargs):
    """
    The evaluation routine

    Parameters
    ----------
    :param data_loader : torch.utils.data.DataLoader
        The dataloader of the evaluation set

    :param model : torch.nn.module
        The network model being used

    :param criterion: torch.nn.loss
        The loss function used to compute the loss of the model

    :param writer : tensorboardX.writer.SummaryWriter
        The tensorboard writer object. Used to log values on file for the tensorboard visualization.

    :param epoch : int
        Number of the epoch (for logging purposes)

    :param logging_label : string
        Label for logging purposes. Typically 'test' or 'valid'. Its prepended to the logging output path and messages.

    :param no_cuda : boolean
        Specifies whether the GPU should be used or not. A value of 'True' means the CPU will be used.

    :param log_interval : int
        Interval limiting the logging of mini-batches. Default value of 10.

    :return:
        None
    """
    multi_run = kwargs['run'] if 'run' in kwargs else None

    # Instantiate the counters
    batch_time = AverageMeter()
    losses = AverageMeter()
    top1 = AverageMeter()
    data_time = AverageMeter()

    # Switch to evaluate mode (turn off dropout & such )
    model.eval()

    # Iterate over whole evaluation set
    end = time.time()

    # Empty lists to store the predictions and target values
    preds = []
    targets = []

    pbar = tqdm(enumerate(data_loader), total=len(data_loader), unit='batch', ncols=150, leave=False)
    for batch_idx, (input, target) in pbar:

        # Measure data loading time
        data_time.update(time.time() - end)

        # Moving data to GPU
        if not no_cuda:
            input = input.cuda(async=True)
            target = target.cuda(async=True)

        # Convert the input and its labels to Torch Variables
        input_var = torch.autograd.Variable(input, volatile=True)
        target_var = torch.autograd.Variable(target, volatile=True)

        # Compute output
        output = model(input_var)

        # Compute and record the loss
        loss = criterion(output, target_var)
        losses.update(loss.data[0], input.size(0))

        # Compute and record the accuracy
        acc1 = accuracy(output.data, target, topk=(1,))[0]
        top1.update(acc1[0], input.size(0))

        # Get the predictions
        _ = [preds.append(item) for item in [np.argmax(item) for item in output.data.cpu().numpy()]]
        _ = [targets.append(item) for item in target.cpu().numpy()]

        # Add loss and accuracy to Tensorboard
        if multi_run is None:
            writer.add_scalar(logging_label + '/mb_loss', loss.data[0], epoch * len(data_loader) + batch_idx)
            writer.add_scalar(logging_label + '/mb_accuracy', acc1.cpu().numpy(), epoch * len(data_loader) + batch_idx)
        else:
            writer.add_scalar(logging_label + '/mb_loss_{}'.format(multi_run), loss.data[0],
                              epoch * len(data_loader) + batch_idx)
            writer.add_scalar(logging_label + '/mb_accuracy_{}'.format(multi_run), acc1.cpu().numpy(),
                              epoch * len(data_loader) + batch_idx)

        # Measure elapsed time
        batch_time.update(time.time() - end)
        end = time.time()

        if batch_idx % log_interval == 0:
            pbar.set_description(logging_label +
                                 ' epoch [{0}][{1}/{2}]\t'.format(epoch, batch_idx, len(data_loader)))

            pbar.set_postfix(Time='{batch_time.avg:.3f}\t'.format(batch_time=batch_time),
                             Loss='{loss.avg:.4f}\t'.format(loss=losses),
                             Acc1='{top1.avg:.3f}\t'.format(top1=top1),
                             Data='{data_time.avg:.3f}\t'.format(data_time=data_time))

    # Make a confusion matrix
    cm = confusion_matrix(y_true=targets, y_pred=preds)
    confusion_matrix_heatmap = make_heatmap(cm, data_loader.dataset.classes)

    # Logging the epoch-wise accuracy and confusion matrix
    if multi_run is None:
        writer.add_scalar(logging_label + '/accuracy', top1.avg, epoch)
        writer.add_image(logging_label + '/confusion_matrix', confusion_matrix_heatmap, epoch)
    else:
        writer.add_scalar(logging_label + '/accuracy_{}'.format(multi_run), top1.avg, epoch)
        writer.add_image(logging_label + '/confusion_matrix_{}'.format(multi_run), confusion_matrix_heatmap, epoch)

    logging.info(_prettyprint_logging_label(logging_label) +
                 ' epoch[{}]: '
                 'Acc@1={top1.avg:.3f}\t'
                 'Loss={loss.avg:.4f}\t'
                 'Batch time={batch_time.avg:.3f} ({data_time.avg:.3f} to load data)'
                 .format(epoch, batch_time=batch_time, data_time=data_time, loss=losses, top1=top1))

    # Generate a classification report for each epoch
    _log_classification_report(data_loader, epoch, preds, targets, writer)

    return top1.avg


<<<<<<< HEAD
def _log_classification_report(data_loader, epoch, preds, targets, writer):
    classification_report_string = str(classification_report(y_true=targets,
                                                             y_pred=preds,
                                                             target_names=[str(item) for item in data_loader.dataset.classes]))
=======
def _prettyprint_classification_string(data_loader, preds, targets):
    with warnings.catch_warnings():
        warnings.simplefilter('ignore')
        classification_report_string = str(classification_report(y_true=targets,
                                                                 y_pred=preds,
                                                                 target_names=[str(item) for item in data_loader.dataset.classes]))

>>>>>>> 3ea42645
    # Fix for TB writer. Its an ugly workaround to have it printed nicely in the TEXT section of TB.
    classification_report_string = classification_report_string.replace('\n ', '\n\n       ')
    classification_report_string = classification_report_string.replace('precision', '      precision', 1)
    classification_report_string = classification_report_string.replace('avg', '      avg', 1)

    writer.add_text('Classification Report for epoch {}\n'.format(epoch), '\n' + classification_report_string, epoch)<|MERGE_RESOLUTION|>--- conflicted
+++ resolved
@@ -153,12 +153,6 @@
     return top1.avg
 
 
-<<<<<<< HEAD
-def _log_classification_report(data_loader, epoch, preds, targets, writer):
-    classification_report_string = str(classification_report(y_true=targets,
-                                                             y_pred=preds,
-                                                             target_names=[str(item) for item in data_loader.dataset.classes]))
-=======
 def _prettyprint_classification_string(data_loader, preds, targets):
     with warnings.catch_warnings():
         warnings.simplefilter('ignore')
@@ -166,7 +160,11 @@
                                                                  y_pred=preds,
                                                                  target_names=[str(item) for item in data_loader.dataset.classes]))
 
->>>>>>> 3ea42645
+    # Fix for TB writer. Its an ugly workaround to have it printed nicely in the TEXT section of TB.
+def _log_classification_report(data_loader, epoch, preds, targets, writer):
+    classification_report_string = str(classification_report(y_true=targets,
+                                                             y_pred=preds,
+                                                             target_names=[str(item) for item in data_loader.dataset.classes]))
     # Fix for TB writer. Its an ugly workaround to have it printed nicely in the TEXT section of TB.
     classification_report_string = classification_report_string.replace('\n ', '\n\n       ')
     classification_report_string = classification_report_string.replace('precision', '      precision', 1)
