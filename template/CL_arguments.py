--- conflicted
+++ resolved
@@ -111,7 +111,6 @@
                              help='where to save logs. Can be used to resume logging of experiment.',
                              required=True)
 
-<<<<<<< HEAD
 
 def _training_options(parser):
     """
@@ -124,31 +123,11 @@
     optimizer_options = [name for name in torch.optim.__dict__ if callable(torch.optim.__dict__[name])]
 
     parser_train = parser.add_argument_group('TRAIN', 'Training Options')
-    parser_train.add_argument('--model',
-=======
-    ###############################################################################
-    # Training Options
     parser_train.add_argument('--model-name',
->>>>>>> f97bf98f
                               type=str,
                               choices=model_options,
                               default='CNN_basic',
                               help='which model to use for training')
-<<<<<<< HEAD
-    parser_train.add_argument('--decay_lr',
-                              type=int,
-                              default=None,
-                              help='drop LR by 10 every N epochs')
-=======
-    parser_train.add_argument('--lr',
-                              type=float,
-                              default=0.001,
-                              help='learning rate to be used for training')
-    parser_train.add_argument('--optimizer-name',
-                              choices=optimizer_options,
-                              default='SGD',
-                              help='optimizer to be used for training')
->>>>>>> f97bf98f
     parser_train.add_argument('--batch-size',
                               type=int,
                               default=64,
@@ -161,13 +140,8 @@
                               action='store_true',
                               default=False,
                               help='use pretrained model. (Not applicable for all models)')
-<<<<<<< HEAD
     parser_train.add_argument('--resume',
                               type=str,
-=======
-    parser_train.add_argument('--decay-lr',
-                              type=int,
->>>>>>> f97bf98f
                               default=None,
                               help='path to latest checkpoint')
     parser_train.add_argument('--start-epoch',
@@ -185,15 +159,18 @@
 
     parser_optimizer = parser.add_argument_group('OPTIMIZER', 'Optimizer Options')
 
-    parser_optimizer.add_argument('--optimizer',
+    parser_optimizer.add_argument('--optimizer-name',
                                   choices=optimizer_options,
-                                  dest='optimizer_name',
                                   default='SGD',
                                   help='optimizer to be used for training')
     parser_optimizer.add_argument('--lr',
                                   type=float,
                                   default=0.001,
                                   help='learning rate to be used for training')
+    parser_optimizer.add_argument('--decay-lr',
+                                  type=int,
+                                  default=None,
+                                  help='drop LR by 10 every N epochs')
     parser_optimizer.add_argument('--momentum',
                                   type=float,
                                   default=0,
