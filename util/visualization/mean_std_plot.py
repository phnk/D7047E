import matplotlib as mpl
mpl.use('Agg')
import matplotlib.pyplot as plt
import seaborn as sns
import numpy as np

<<<<<<< HEAD

def plot_mean_std(arr, suptitle='', title='', xlabel='X', ylabel='Y', ylim=None):
=======
def plot_mean_std(x=None, arr=None, suptitle='', title='', xlabel='X', ylabel='Y', xlim=None, ylim=None):
>>>>>>> 21c95992
    fig = plt.figure(1)
    arr_mean =  np.mean(arr, 0)
    arr_std = np.std(arr, 0)
    arr_min = np.min(arr, 0)
    arr_max = np.max(arr, 0)
    with sns.axes_style('darkgrid'):
        fig.suptitle(suptitle)
        plt.title(title)
        axes = plt.gca()
        if ylim is not None:
            axes.set_ylim(ylim)
        if xlim is not None:
            axes.set_xlim(xlim)
        plt.xlabel(xlabel)
        plt.ylabel(ylabel)
        if x is None:
            plt.plot(arr_mean, '-', color='#0000b3', label='Score')
            plt.plot(arr_min, color='#4d4dff', linestyle='dashed', label='Min')
            plt.plot(arr_max, color='#4d4dff', linestyle='dashed', label='Max')
            axes.fill_between(np.arange(len(arr_mean)), arr_mean - arr_std, arr_mean + arr_std, color='#9999ff', alpha=0.2)
        else:
            plt.plot(x, arr_mean, '-', color='#0000b3', label='Score')
            plt.plot(x, arr_min, color='#4d4dff', linestyle='dashed', label='Min')
            plt.plot(x, arr_max, color='#4d4dff', linestyle='dashed', label='Max')
            axes.fill_between(np.arange(len(arr_mean)) - 1, arr_mean - arr_std, arr_mean + arr_std, color='#9999ff', alpha=0.2)
        plt.legend(loc='best')

        fig.canvas.draw()
        data = np.fromstring(fig.canvas.tostring_rgb(), dtype=np.uint8, sep='')
        data = data.reshape(fig.canvas.get_width_height()[::-1] + (3,))
        fig.clf()
        plt.close()
    return data<|MERGE_RESOLUTION|>--- conflicted
+++ resolved
@@ -4,12 +4,7 @@
 import seaborn as sns
 import numpy as np
 
-<<<<<<< HEAD
-
-def plot_mean_std(arr, suptitle='', title='', xlabel='X', ylabel='Y', ylim=None):
-=======
 def plot_mean_std(x=None, arr=None, suptitle='', title='', xlabel='X', ylabel='Y', xlim=None, ylim=None):
->>>>>>> 21c95992
     fig = plt.figure(1)
     arr_mean =  np.mean(arr, 0)
     arr_std = np.std(arr, 0)
